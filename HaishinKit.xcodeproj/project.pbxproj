--- conflicted
+++ resolved
@@ -606,11 +606,7 @@
 		29D3D5041ED053C000DD4AA6 /* Info.plist */ = {isa = PBXFileReference; fileEncoding = 4; lastKnownFileType = text.plist.xml; path = Info.plist; sourceTree = "<group>"; };
 		29D3D5051ED053C000DD4AA6 /* ViewController.swift */ = {isa = PBXFileReference; fileEncoding = 4; lastKnownFileType = sourcecode.swift; path = ViewController.swift; sourceTree = "<group>"; };
 		29D8067F204828D000F4504D /* VTSession+Extension.swift */ = {isa = PBXFileReference; lastKnownFileType = sourcecode.swift; path = "VTSession+Extension.swift"; sourceTree = "<group>"; };
-<<<<<<< HEAD
-=======
 		29DC17B221D0CC0600E26CED /* Atomic.swift */ = {isa = PBXFileReference; lastKnownFileType = sourcecode.swift; path = Atomic.swift; sourceTree = "<group>"; };
-		29E5C0F91D05B32700407208 /* AudioUtil.swift */ = {isa = PBXFileReference; fileEncoding = 4; lastKnownFileType = sourcecode.swift; path = AudioUtil.swift; sourceTree = "<group>"; };
->>>>>>> 6f6e1668
 		29E796991ED197A800D75C6C /* GLHKView.swift */ = {isa = PBXFileReference; fileEncoding = 4; lastKnownFileType = sourcecode.swift; path = GLHKView.swift; sourceTree = "<group>"; };
 		29EA87D21E799F360043A5F8 /* ExpressibleByIntegerLiteral+Extension.swift */ = {isa = PBXFileReference; fileEncoding = 4; lastKnownFileType = sourcecode.swift; path = "ExpressibleByIntegerLiteral+Extension.swift"; sourceTree = "<group>"; };
 		29EA87D71E79A0090043A5F8 /* URL+Extension.swift */ = {isa = PBXFileReference; fileEncoding = 4; lastKnownFileType = sourcecode.swift; path = "URL+Extension.swift"; sourceTree = "<group>"; };
